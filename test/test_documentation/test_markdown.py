--- conflicted
+++ resolved
@@ -54,12 +54,8 @@
     8: ('resource only found locally', 0),
     9: ('source code reference not enclosed in ``', 0),
     10: ('code block without closing ```', 1),
-<<<<<<< HEAD
     11: ('link to github instead of readthedocs', 0),
     12: ('readthedocs document not found', 0),
-=======
-    11: ('link to "/doc/md" instead of readthedocs', 0),
->>>>>>> b869ba00
 }
 
 
@@ -164,11 +160,7 @@
         if not (_CODE_REGEX.fullmatch(url) is None or caption == ''
                 or (caption.startswith('`') and caption.endswith('`'))):
             msgs.append((pos, 9, caption))
-<<<<<<< HEAD
         if (url.endswith('.md') or url.endswith('.ipynb')) and _CATABRA_GH_REGEX.fullmatch(url):
-=======
-        if _DOC_REGEX.fullmatch(url):
->>>>>>> b869ba00
             msgs.append((pos, 11, url))
 
     msgs.sort(key=(lambda x: (-1 if x[0][0] is None else x[0][0][0], x[0][1], x[0][2][0])))
