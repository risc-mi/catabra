from typing import Optional, Dict, Any, Tuple, Iterable
import shutil
import inspect
import re
from pathlib import Path
import numpy as np
import pandas as pd
import sklearn
import joblib
import logging as py_logging
import time as py_time      # otherwise shadowed by parameter of method `fit()`
from distutils.version import LooseVersion
import yaml
import importlib
from smac.callbacks import IncorporateRunResultCallback
from smac.tae import StatusType
from smac.runhistory.runhistory import RunHistory
from autosklearn import __version__ as askl_version

<<<<<<< HEAD
from ...util import io, logging
from ...util.common import repr_timedelta
=======
from ...util import io
from ...util import logging
from ...util.common import repr_timedelta, repr_list
from ...util.preprocessing import FeatureFilter
>>>>>>> 4729ec17
from ...analysis import grouped_split
from ..base import FittedEnsemble, AutoMLBackend
from .scorer import get_scorer
from . import explanation


explanation.TransformationExplainer.register_factory('auto-sklearn', explanation.askl_explainer_factory,
                                                     errors='ignore')


# load add-ons
for _d in (Path(__file__).parent / 'addons').iterdir():
    if _d.suffix.lower() == '.py':
        try:
            importlib.import_module('.addons.' + _d.stem, package=__package__)
        except ImportError:
            # required packages are not available => skip
            pass


class _EnsembleLoggingHandler(py_logging.Handler):
    """Logging handler for printing _comprehensible_ messages whenever a new ensemble has been fit.
    Solution is a bit hacky and can easily break if some internals of auto-sklearn change."""

    def __init__(self, metric: str = 'cost', optimum: str = '0.', sign: str = '-1.', start_time: str = '0.', **kwargs):
        super(_EnsembleLoggingHandler, self).__init__(**kwargs)
        self.metric = metric
        self.optimum = float(optimum)
        self.sign = float(sign)
        self.start_time = float(start_time)
        # Counting ensembles analogous to models in `_SMACLoggingCallback` does not work, as the counter is
        # never increased. This might be because this class is being re-instantiated again and again.

    def emit(self, record: py_logging.LogRecord):
        if record.levelname == 'INFO':
            if hasattr(record.msg, 'weights_') and hasattr(record.msg, 'trajectory_'):
                n_models = sum(w > 0 for w in record.msg.weights_)
                value = self.optimum - self.sign * record.msg.trajectory_[-1]
                try:
                    logging.log(
                        'New ensemble fitted:\n'
                        '    ensemble_val_{:s}: {:f}\n'
                        '    n_constituent_models: {:d}\n'
                        '    total_elapsed_time: {:s}'
                        .format(self.metric, value, n_models, repr_timedelta(record.created - self.start_time))
                    )
                except RecursionError:
                    raise
                except:     # noqa
                    self.handleError(record)


# Hacky, but class must be in some installed package such that `logging` finds it. We do not want to rely on CaTabRa
# being installed.
setattr(py_logging, '_AutoSklearnHandler', _EnsembleLoggingHandler)


class _SMACLoggingCallback(IncorporateRunResultCallback):
    """Callback for logging model training and printing messages whenever a new model has been trained."""

    def __init__(self, main_metric: Optional[Tuple[str, float, float]],
                 other_metrics: Iterable[Tuple[str, float, float]], estimator_name: str, start_time: float = 0.):
        self.main_metric = main_metric
        self.other_metrics = other_metrics
        self.estimator_choice = estimator_name + ':__choice__'
        self.start_time = start_time
        self._n = 0     # interestingly, counting models seems to work even if multiple jobs are used
        self.runhistory = RunHistory()      # own run history, used if training is interrupted

    def __call__(self, smbo: 'SMBO', run_info: 'RunInfo', result: 'RunValue', time_left: float) -> Optional[bool]:
        try:
            if self.main_metric is not None and result.status == StatusType.SUCCESS and result.additional_info:
                self._n += 1
                val, train, test, other = _get_metrics_from_run_value(result, self.main_metric, self.other_metrics)
                msg = 'New model #{:d} trained:\n    val_{:s}: {:f}\n'.format(self._n, self.main_metric[0], val)
                for k, v in other.items():
                    msg += '    val_{:s}: {:f}\n'.format(k, v)
                if not pd.isna(test):
                    msg += '    test_{:s}: {:f}\n'.format(self.main_metric[0], test)
                if not pd.isna(train):
                    msg += '    train_{:s}: {:f}\n'.format(self.main_metric[0], train)
                msg += '    type: {:s}\n' \
                       '    total_elapsed_time: {:s}'.format(run_info.config._values[self.estimator_choice],
                                                             repr_timedelta(result.endtime - self.start_time))
                logging.log(msg)

            self.runhistory.add(
                run_info.config,
                result.cost,
                result.time,
                result.status,
                instance_id=run_info.instance,
                seed=run_info.seed,
                budget=run_info.budget,
                starttime=result.starttime,
                endtime=result.endtime,
                additional_info=result.additional_info
            )
        except:  # noqa
            pass
        return None


def _get_metrics_from_run_value(run_value: 'RunValue', main_metric: Tuple[str, float, float],
                                other_metrics: Iterable[Tuple[str, float, float]]) -> Tuple[float, float, float, dict]:
    # metrics must be passed as triples `(name, optimum, sign)`

    val = main_metric[1] - (main_metric[2] * run_value.cost)
    train = main_metric[1] - (main_metric[2] * run_value.additional_info['train_loss'])
    test = main_metric[1] - (main_metric[2] * run_value.additional_info.get('test_loss', np.nan))

    # additional metrics are only available for validation set for single models,
    # even if test data is provided
    other = {}
    for metric in other_metrics:
        cost = run_value.additional_info.get(metric[0])
        if cost is not None:
            other[metric[0]] = metric[1] - (metric[2] * cost)

    return val, train, test, other


def _model_predict(model, x, batch_size: Optional[int] = None, proba: bool = False, copy: bool = False) -> np.ndarray:
    # copied and adapted from autosklearn.automl._model_predict()

    if copy:
        x = x.copy()
    if isinstance(model, sklearn.ensemble.VotingRegressor):
        # `VotingRegressor` is not meant for multi-output regression and hence averages on wrong axis
        # `VotingRegressor.transform()` returns array of shape `(n_samples, n_estimators)` in case of single target,
        # and `(n_targets, n_samples, n_estimators)` in case of multiple targets
        prediction = np.average(model.transform(x), axis=-1, weights=model._weights_not_none)
        if prediction.ndim == 2:
            prediction = prediction.T
    else:
        predict_func = model.predict_proba if proba else model.predict
        if batch_size is not None and hasattr(model, 'batch_size'):
            prediction = predict_func(x, batch_size=batch_size)
        else:
            prediction = predict_func(x)
        if proba:
            np.clip(prediction, 0., 1., out=prediction)

    assert prediction.shape[0] == x.shape[0], \
        f'Prediction shape {model} is {prediction.shape} while X_ has shape {x.shape}'

    return prediction


def strip_autosklearn(obj):
    """
    Strip all autosklearn components from a given object. That means, if the given object contains an instance of an
    autosklearn class, which is a mere wrapper for an sklearn class, only the corresponding sklearn object is retained.
    :param obj: The object to process.
    :return: The processed object, which may be `obj` itself if `obj` does not contain any autosklearn components.
    Note that there is no guarantee that all autosklearn components occurring in `obj` are found, meaning some could
    still remain in the output.
    """
    if isinstance(obj, (list, tuple)):
        new = [strip_autosklearn(v) for v in obj]
        if all(o is n for o, n in zip(obj, new)):
            # avoid creating a new instance if possible
            return obj
        elif isinstance(obj, tuple):
            return tuple(new)
        else:
            return new
    elif isinstance(obj, set):
        aux = list(obj)
        new = [strip_autosklearn(v) for v in aux]
        if all(o is n for o, n in zip(aux, new)):
            # avoid creating a new instance if possible
            return obj
        else:
            return set(new)
    elif isinstance(obj, dict):
        new = {k: strip_autosklearn(v) for k, v in obj.items()}
        if all(old is new[k] for k, old in obj.items()):
            # avoid creating a new instance if possible
            return obj
        else:
            return new
    else:
        try:
            if obj.__class__.__module__.startswith('sklearn.'):
                dct = obj.__dict__
                # If `obj` has an attribute with and without trailing "_", only process the "_"-version and set the
                # result to the non-"_"-version as well. Reason: the non-"_"-version usually represents an unfitted
                # transformer/estimator, which, if it is an autosklearn object, may still lack the required
                # `estimator`/`transformer`/`preprocessor` attribute.
                special_attrs = {k for k in dct if not k.endswith('_') and k + '_' in dct}
                dct_new = {k: strip_autosklearn(v) for k, v in dct.items() if k not in special_attrs}
                if all(new is dct[k] for k, new in dct_new.items()):
                    # avoid creating a new instance if possible
                    return obj
                else:
                    new = obj.__class__.__new__(obj.__class__)
                    new.__dict__.update(dct_new)
                    new.__dict__.update({k: dct_new[k + '_'] for k in special_attrs})
                    return new
            elif obj.__class__.__module__.startswith('autosklearn.'):
                # special classes that MUST be returned unchanged, because although they have attributes like
                # `estimator`/`transformer`/`preprocessor` etc., their `transform()`/`predict()`/`predict_proba()`
                # method does not simply apply these objects :(
                if obj.__class__.__name__ in ('OrdinalEncoding', 'Nystroem', 'SelectPercentileClassification',
                                              'SelectClassificationRates', 'TfidfEncoder'):
                    return obj

                # special classes whose `transform()` method is the identity function, but which are not detected by
                # the code below
                if obj.__class__.__name__ in ('NoPreprocessing',):
                    return 'passthrough'

                # try to find out whether `obj.transform()` is the identity function
                try:
                    lines = inspect.getsource(obj.transform).split('\n')
                    # strip whitespace at beginning and end
                    lines = [ln.strip() for ln in lines]
                    # drop empty lines and comments
                    lines = [ln for ln in lines if ln and not ln.startswith('#')]
                    if len(lines) == 2:
                        args = re.findall('def[ ]*transform[ ]*\(self,[ ]*([a-zA-Z_0-9]+)[:,)= ].+', lines[0])
                        if len(args) == 1 and args[0] and re.match('return[ ]+' + args[0], lines[1]) is not None:
                            return 'passthrough'
                except:     # noqa
                    pass

                for attr in ('choice', 'estimator', 'transformer', 'preprocessor', 'column_transformer'):
                    sub = getattr(obj, attr, None)
                    if sub == 'passthrough':
                        return 'passthrough'
                    elif sub is not None:
                        return strip_autosklearn(sub)

                steps = getattr(obj, 'steps', None)
                if isinstance(steps, list):
                    assert all(isinstance(s, tuple) for s in steps)
                    steps = [(s[0], strip_autosklearn(s[1])) for s in steps]
                    steps = [(n, t) for n, t in steps if t not in (None, 'passthrough')]
                    if steps:
                        if len(steps) == 1:
                            return steps[0][1]
                        else:
                            steps.append(('dummy', 'passthrough'))
                            return sklearn.pipeline.Pipeline(steps)
                    else:
                        return 'passthrough'
        except:     # noqa
            pass
        return obj


class AutoSklearnBackend(AutoMLBackend):

    @classmethod
    def name(cls) -> str:
        return 'auto-sklearn'

    def __init__(self, **kwargs):
        super(AutoSklearnBackend, self).__init__(**kwargs)
        self.converted_bool_columns_ = None     # tuple of columns of bool dtype that must be converted to float
        self._feature_filter = None

    @property
    def model_ids_(self) -> list:
        if self.model_ is None:
            raise ValueError('AutoSklearnBackend must be fit to training data before model_ids_ can be accessed.')
        # actual identifiers are triples `(seed, ID, budget)`, from which we can safely restrict ourselves to ID
        return [_id for _, _id, _ in self._get_model_keys()]

    @property
    def feature_filter_(self) -> Optional[FeatureFilter]:
        return getattr(self, '_feature_filter', None)

    def summary(self) -> dict:
        try:
            # `show_models()` throws an exception if no models or only dummy models were trained
            models = self.model_.show_models().values()
            models = [self._summarize_model(m) for m in models]
        except:     # noqa
            name = self._get_estimator_name()
            # dummy estimators
            models = [{'model_id': _id, name: m.__class__.__name__}
                      for (_, _id, _), m in self.model_.automl_.models_.items()]
        return dict(
            automl=self.name(),
            task=self.task,
            models=models
        )

    def training_history(self) -> pd.DataFrame:
        # mixture of
        # * `autosklearn.automl.AutoML.performance_over_time_`,
        # * `autosklearn.automl.AutoML.cv_results_`,
        # * `autosklearn.estimators.AutoSklearnEstimator.leaderboard()`

        # A dict mapping model ids to their configurations
        configs = self.model_.automl_.runhistory_.ids_config

        metric_dict = {metric.name: [] for metric in self.model_.scoring_functions}
        timestamp = []
        model_id = []
        val_metric = []
        train_metric = []
        test_metric = []
        duration = []
        types = []
        main_metric = (self.model_.metric.name, self.model_.metric._optimum, self.model_.metric._sign)
        other_metrics = [(metric.name, metric._optimum, metric._sign) for metric in self.model_.scoring_functions]
        for run_key, run_value in self.model_.automl_.runhistory_.data.items():
            if run_value.status == StatusType.SUCCESS and run_value.additional_info \
                    and 'num_run' in run_value.additional_info.keys():
                timestamp.append(
                    pd.Timestamp(run_value.endtime, unit='s', tz='utc').tz_convert(py_time.tzname[0]).tz_localize(None)
                )
                model_id.append(run_value.additional_info['num_run'])
                val, train, test, other = _get_metrics_from_run_value(run_value, main_metric, other_metrics)
                val_metric.append(val)
                train_metric.append(train)
                test_metric.append(test)
                for metric_name, values in metric_dict.items():
                    values.append(other.get(metric_name, np.NaN))
                duration.append(run_value.time)
                run_config = configs[run_key.config_id]._values
                types.append(run_config[f'{self._get_estimator_name()}:__choice__'])

        result = pd.DataFrame(data=dict(model_id=model_id, timestamp=timestamp, type=types))
        result['val_' + main_metric[0]] = val_metric
        for name, values in metric_dict.items():
            result['val_' + name] = values
        result['train_' + main_metric[0]] = train_metric
        if not np.isnan(test_metric).all():
            result['test_' + main_metric[0]] = test_metric
        result['duration'] = duration

        if self.model_.automl_.ensemble_ is not None:
            result['ensemble_weight'] = 0.
            for i, weight in enumerate(self.model_.automl_.ensemble_.weights_):
                (_, model_id, _) = self.model_.automl_.ensemble_.identifiers_[i]
                result.loc[result['model_id'] == model_id, 'ensemble_weight'] = weight
            aux = pd.DataFrame(self.model_.automl_.ensemble_performance_history)
            if aux.empty:
                aux = getattr(self.model_.automl_.ensemble_, 'trajectory_', [])
                if aux:
                    # set ensemble score of all models trained after last model occurring in ensemble to final
                    # trajectory value
                    aux = main_metric[1] - main_metric[2] * aux[-1]
                    result['ensemble_val_' + main_metric[0]] = np.nan
                    result.loc[result['timestamp'] >= result.loc[result['ensemble_weight'] > 0., 'timestamp'].max(),
                               'ensemble_val_' + main_metric[0]] = aux
            else:
                result['ensemble_val_' + main_metric[0]] = np.nan
                if 'ensemble_test_score' in aux.columns:
                    result['ensemble_test_' + main_metric[0]] = np.nan
                for i in range(len(result)):
                    # find first ensemble fitted after current and before next model, if any
                    mask = result['timestamp'].iloc[i] < aux['Timestamp']
                    if i + 1 < len(result):
                        mask &= result['timestamp'].iloc[i + 1] > aux['Timestamp']
                    if mask.any():
                        j = aux.loc[mask, 'Timestamp'].idxmin()
                        result.loc[result.index[i], 'ensemble_val_' + main_metric[0]] = aux.loc[j, 'ensemble_optimization_score']
                        if 'ensemble_test_score' in aux.columns:
                            result.loc[result.index[i], 'ensemble_test_' + main_metric[0]] = aux.loc[j, 'ensemble_test_score']
                result['ensemble_val_' + main_metric[0]].fillna(method='ffill', inplace=True)
                if 'ensemble_test_score' in aux.columns:
                    result['ensemble_test_' + main_metric[0]].fillna(method='ffill', inplace=True)

        result.sort_values('timestamp', inplace=True, ascending=True)
        return result

    def fitted_ensemble(self, ensemble_only: bool = True) -> FittedEnsemble:
        keys = self._get_model_keys(ensemble_only=ensemble_only)
        if ensemble_only:
            voting_keys = keys
        else:
            voting_keys = self._get_model_keys(ensemble_only=True)
        return FittedEnsemble(
            name=self.name(),
            task=self.task,
            models={k[1]: self._get_pipeline(k) for k in keys},
            meta_input=[_id for _, _id, _ in voting_keys],
            meta_estimator=
            [self.model_.automl_.ensemble_.weights_[self.model_.automl_.ensemble_.identifiers_.index(k)]
             for k in voting_keys],
            calibrator=self.calibrator_
        )

    def fit(self, x_train: pd.DataFrame, y_train: pd.DataFrame, groups: Optional[np.ndarray] = None,
            sample_weights: Optional[np.ndarray] = None, time: Optional[int] = None, jobs: Optional[int] = None,
            dataset_name: Optional[str] = None) -> 'AutoSklearnBackend':
        if time is None:
            time = self.config.get('time_limit')
        if jobs is None:
            jobs = self.config.get('jobs')
        tmp_folder = self.tmp_folder
        if tmp_folder is not None and tmp_folder.exists():
            shutil.rmtree(tmp_folder)
        kwargs = dict(
            time_left_for_this_task=600 if time is None or time < 0 else time * 60,  # `time` is given in minutes!
            n_jobs=-1 if jobs is None else jobs,
            tmp_folder=tmp_folder if tmp_folder is None else tmp_folder.as_posix(),
            delete_tmp_folder_after_terminate=tmp_folder is None,
            load_models=True
        )
        for config_param, askl_param in (('ensemble_size', None), ('ensemble_nbest', None),
                                         ('ensemble_nbest', 'max_models_on_disc'), ('memory_limit', None)):
            value = self.config.get(config_param)
            if value is not None:
                kwargs[askl_param or config_param] = value

        # include/exclude pipeline components
        specific = self.config.get(self.name(), {})
        include = specific.get('include')
        exclude = specific.get('exclude')
        if include is not None:
            include = include.copy()
        if exclude is not None:
            exclude = exclude.copy()
        self._validate_include_exclude_params(include, exclude, y_train.shape[1] > 1)
        if exclude is not None and len(exclude) == 0:
            exclude = None
        kwargs['include'] = include
        kwargs['exclude'] = exclude

        self._feature_filter = None
        if LooseVersion(askl_version) < LooseVersion('0.15.0'):
            # string features are only supported in version >= 0.15.0
            string_cols = [c for c in x_train.columns if x_train[c].dtype.name == 'string']
            if string_cols:
                logging.warn(
                    f'Columns {repr_list(string_cols, brackets=False)} have string data type, but auto-sklearn does'
                    f' not support text features in version {askl_version}.'
                    ' Install auto-sklearn version >= 0.15.0 for text support.'
                )
                x_train = x_train.drop(string_cols, axis=1)
                self._feature_filter = FeatureFilter().fit(x_train)

        bool_cols = [c for c in x_train.columns if x_train[c].dtype.kind == 'b']
        if bool_cols and not any(x_train[c].dtype.name == 'category' for c in x_train.columns):
            # autosklearn tries to impute missing values in bool columns using sklearn's SimpleImputer. This does not
            # work if no categorical columns are present as well.
            # There is no need to convert dtypes when applying the model, as this happens automatically under the hood.
            self.converted_bool_columns_ = tuple(bool_cols)
            x_train = x_train.copy()
            x_train[bool_cols] = x_train[bool_cols].astype(np.float32)
        else:
            self.converted_bool_columns_ = ()

        # unlabeled samples
        # TODO: Tweak autosklearn to handle unlabeled samples.
        mask = y_train.notna().all(axis=1).values
        if not mask.all():
            logging.warn('auto-sklearn backend does not support unlabeled samples for training.'
                         f' Dropping {len(y_train) - mask.sum()} unlabeled samples ({100 * (1 - mask.mean()):.2f}%).')
            x_train = x_train[mask]
            y_train = y_train[mask]
            if groups is not None:
                groups = groups[mask]

        # TODO: Tweak autosklearn to handle sample weights.
        if sample_weights is not None:
            logging.warn('auto-sklearn backend does not support sample weights for training.')

        # resampling strategy
        resampling_strategy = specific.get('resampling_strategy')
        resampling_args = specific.get('resampling_strategy_arguments')
        if resampling_args is None:
            resampling_args = {}
        else:
            resampling_args = resampling_args.copy()
            if 'groups' in resampling_args:
                raise ValueError('"groups" must not occur in the resampling strategy arguments.')
        if resampling_strategy is not None:
            cls = getattr(grouped_split, resampling_strategy, None) or \
                  getattr(sklearn.model_selection, resampling_strategy, None)
            if cls is not None and issubclass(cls, (sklearn.model_selection.BaseCrossValidator,
                                                    sklearn.model_selection._split.BaseShuffleSplit,
                                                    sklearn.model_selection._split._RepeatedSplits)):
                if 'folds' in resampling_args:
                    resampling_args['n_splits'] = resampling_args['folds']
                    del resampling_args['folds']
                resampling_strategy = cls(**resampling_args)
                resampling_args = {}
        if groups is not None:
            resampling_args['groups'] = groups
        resampling_strategy = self._get_resampling_strategy(resampling_strategy, resampling_args, y_train)
        if resampling_strategy is not None:
            kwargs['resampling_strategy'] = resampling_strategy
        if not (groups is None and resampling_strategy is None):
            kwargs['resampling_strategy_arguments'] = resampling_args

        # metric and scoring functions
        metrics = self.config.get(self.task + '_metrics', [])
        if len(metrics) > 0:
            kwargs['metric'] = get_scorer(metrics[0])
            if len(metrics) > 1:
                kwargs['scoring_functions'] = [get_scorer(m) for m in metrics[1:]]
        metric = kwargs.get('metric')

        if self.task == 'regression':
            from autosklearn.regression import AutoSklearnRegressor as Estimator
        elif groups is None and resampling_strategy is None and include is None and exclude is None:
            # TODO: Use AutoSklearn2Classifier even if grouping is specified.
            del kwargs['include']
            del kwargs['exclude']
            from autosklearn.experimental.askl2 import AutoSklearn2Classifier as Estimator
        else:
            from autosklearn.classification import AutoSklearnClassifier as Estimator

        # logging 1: ensemble building
        if kwargs.get('n_jobs', 1) == 1:
            # only works if 1 job is used, because otherwise only <Future: ...> messages are logged
            import autosklearn.util.logging_ as logging_
            with open(io.make_path(logging_.__file__).parent / 'logging.yaml', mode='rt') as fh:
                logging_config = yaml.safe_load(fh)
            askl_handler = {'level': 'INFO', 'class': 'logging._AutoSklearnHandler', 'start_time': str(py_time.time())}
            if metric is not None:
                askl_handler.update(
                    metric=str(metric.name),
                    optimum=str(metric._optimum),
                    sign=str(metric._sign)
                )
            logging_config['handlers']['_askl_handler'] = askl_handler
            logging_config['loggers']['Client-EnsembleBuilder'] = {
                'level': 'INFO',
                'handlers': ['_askl_handler']
            }
            kwargs['logging_config'] = logging_config

        # logging 2: individual models
        smac_callback = _SMACLoggingCallback(
            metric if metric is None else (metric.name, metric._optimum, metric._sign),
            [(m.name, m._optimum, m._sign) for m in kwargs.get('scoring_functions', [])],
            self._get_estimator_name(),
            start_time=py_time.time()
        )
        if Estimator.__name__ != 'AutoSklearn2Classifier':
            kwargs['get_trials_callback'] = smac_callback
        # Unfortunately, ensembles are logged before the individual models (for some strange reason). There seems to
        # be nothing we can do about it ...

        if kwargs.get('n_jobs', 1) != 1:
            kwargs['seed'] = 42

        for k, v in specific.items():
            if k not in ('include', 'exclude', 'resampling_strategy', 'resampling_strategy_arguments'):
                if k in kwargs:
                    logging.warn(f'Ignoring auto-sklearn config argument "{k}",'
                                 ' because it has been set automatically already.')
                else:
                    kwargs[k] = v

        self.model_ = Estimator(**kwargs)
        tic = py_time.time()
        interrupted = False
        try:
            self.model_.fit(x_train, y_train, dataset_name=dataset_name)
        except KeyboardInterrupt:
            logging.warn('Hyperparameter optimization interrupted after'
                         f' {repr_timedelta(py_time.time() - tic, subsecond_resolution=2)}.'
                         ' Trying to build final ensemble with models trained so far,'
                         ' but consistency of internal state cannot be ensured. Use result with care.')
            self.model_.automl_._budget_type = None
            self.model_.automl_.runhistory_ = smac_callback.runhistory
            self.model_.automl_.trajectory_ = []        # not needed
            interrupted = True

        if kwargs.get('ensemble_size', 1) > 0:
            if interrupted:
                try:
                    # `fit_ensemble()` normally does not need to be called manually (and may even raise an exception).
                    # However, if the fitting process was interrupted it might be necessary to call it.
                    self.model_.fit_ensemble(y_train)
                except:     # noqa
                    pass
            # `refit()` should always be called, and _must_ be called if a custom resampling strategy is used. See
            # comment in `_get_resampling_strategy()` for details.
            self.model_.refit(x_train, y_train)

        return self

    def predict(self, x: pd.DataFrame, jobs: Optional[int] = None, batch_size: Optional[int] = None, model_id=None,
                calibrated: bool = 'auto') -> np.ndarray:
        if jobs is None:
            jobs = self.config.get('jobs')
        if model_id is None:
            calibrated = calibrated is not False
        else:
            calibrated = calibrated is True
        calibrated = calibrated and self.calibrator_ is not None

        if calibrated:
            y = self.predict_proba(x, jobs=jobs, batch_size=batch_size, model_id=model_id, calibrated=True)
            if self.task == 'multiclass_classification':
                y = np.argmax(y, axis=1)
            else:
                y = (y > 0.5).astype(np.int32)
        elif model_id is None:
            y = self.model_.predict(self._prepare_for_predict(x), n_jobs=-1 if jobs is None else jobs,
                                    batch_size=batch_size)
        else:
            y = self._predict_single(self._prepare_for_predict(x), model_id, batch_size, False)

        return y

    def predict_proba(self, x: pd.DataFrame, jobs: Optional[int] = None, batch_size: Optional[int] = None,
                      model_id=None, calibrated: bool = 'auto') -> np.ndarray:
        if jobs is None:
            jobs = self.config.get('jobs')
        x = self._prepare_for_predict(x)
        if model_id is None:
            calibrated = calibrated is not False
            y = self.model_.predict_proba(x, n_jobs=-1 if jobs is None else jobs, batch_size=batch_size)
        else:
            calibrated = calibrated is True
            y = self._predict_single(x, model_id, batch_size, True)
        if calibrated:
            y = self.calibrate(y)
        return y

    def predict_all(self, x: pd.DataFrame, jobs: Optional[int] = None, batch_size: Optional[int] = None) \
            -> Dict[Any, np.ndarray]:
        if jobs is None:
            jobs = self.config.get('jobs')
        return self._predict_all(self._prepare_for_predict(x), -1 if jobs is None else jobs, batch_size, False)

    def predict_proba_all(self, x: pd.DataFrame, jobs: Optional[int] = None, batch_size: Optional[int] = None) \
            -> Dict[Any, np.ndarray]:
        if jobs is None:
            jobs = self.config.get('jobs')
        return self._predict_all(self._prepare_for_predict(x), -1 if jobs is None else jobs, batch_size, True)

    @classmethod
    def get_versions(cls) -> dict:
        from smac import __version__ as smac_version
        return {'auto-sklearn': askl_version, 'smac': smac_version, 'pandas': pd.__version__,
                'scikit-learn': sklearn.__version__}

    def _prepare_for_predict(self, x: pd.DataFrame) -> pd.DataFrame:
        if self.feature_filter_ is not None:
            x = self.feature_filter_.transform(x)
        return x

    def _predict_single(self, x: pd.DataFrame, model_id, batch_size: Optional[int], proba: bool) -> np.ndarray:
        # get predictions of a single constituent model

        # perform checks, load models
        assert len(x) >= 1
        self._ensure_models()

        # copied from autosklearn.automl.AutoML.predict()
        # in fact, there is no need to call `feature_validator.transform()`, so we do not include it in FittedEnsemble
        x = self.model_.automl_.InputValidator.feature_validator.transform(x.copy())
        model = self._get_fitted_model_by_id(model_id)
        return _model_predict(model, x, batch_size=batch_size, proba=proba, copy=False)

    def _predict_all(self, x: pd.DataFrame, jobs: int, batch_size: Optional[int], proba: bool) -> Dict[Any, np.ndarray]:
        # get predictions of all constituent models and entire ensemble

        # perform checks, load models
        assert len(x) >= 1
        self._ensure_models()

        # copied from autosklearn.automl.AutoML.predict()
        # in fact, there is no need to call `feature_validator.transform()`, so we do not include it in FittedEnsemble
        x = self.model_.automl_.InputValidator.feature_validator.transform(x.copy())
        models = self._get_fitted_models()
        model_ids = self._get_model_keys(ensemble_only=True)

        all_predictions = joblib.Parallel(n_jobs=jobs)(
            joblib.delayed(_model_predict)(
                models[key],
                x,
                batch_size=batch_size,
                proba=proba,
                copy=True
            )
            for key in model_ids
        )
        out = {k: v for k, v in zip(model_ids, all_predictions)}

        if self.model_.automl_.ensemble_ is not None:
            predictions = self.model_.automl_.ensemble_.predict(all_predictions)
            if proba:
                np.clip(predictions, 0.0, 1.0, out=predictions)
            out['__ensemble__'] = predictions

        return out

    def _ensure_models(self):
        if self.model_.automl_.models_ is None or len(self.model_.automl_.models_) == 0 or \
                self.model_.automl_.ensemble_ is None:
            self.model_.automl_._load_models()      # noqa; hacky, because accesses private method

    def _get_estimator_name(self) -> str:
        return 'regressor' if self.task == 'regression' else 'classifier'

    def _summarize_model(self, model: dict) -> dict:
        # 3 possibilities:
        #   * "sklearn_classifier" or "sklearn_regressor" key with non-None value
        #       * "holdout", "holdout-iterative-fit", user-specified resampling strategy
        #   * "sklearn_classifier" or "sklearn_regressor" key whose value is None => rely on "classifier"/"regressor"
        #       * "cv-iterative-fit"
        #   * "voting_model" and "estimators" keys => rely on first item of "estimators"
        #       * "cv"
        estimator_key = self._get_estimator_name()
        out = {k: v for k, v in model.items() if isinstance(v, (str, int, float, bool, np.ndarray, np.number))}
        estimator = model.get('sklearn_' + estimator_key)
        dp = model.get('data_preprocessor')
        ba = model.get('balancing')
        fp = model.get('feature_preprocessor')
        voting_model = None
        if estimator is None:
            estimator = model.get(estimator_key)
            if estimator is None:
                voting_model = model.get('voting_model')        # instance of `VotingClassifier` or `VotingRegressor`
                estimators = model.get('estimators') or []
                if len(estimators) >= 1:
                    estimator = estimators[0]
                    dp = estimator.get('data_preprocessor')
                    ba = estimator.get('balancing')
                    fp = estimator.get('feature_preprocessor')
                    estimator = estimator.get('sklearn_' + estimator_key)   # instance of sklearn estimator
        for key, obj in [('voting_model', voting_model), ('data_preprocessor', dp),
                         ('balancing', ba), ('feature_preprocessor', fp), (estimator_key, estimator)]:
            if obj is not None:
                obj = getattr(obj, 'choice', None) or obj
                try:
                    out[key] = ' '.join(repr(obj).replace('\n', ' ').split())
                except:     # noqa
                    out[key] = obj.__class__.__name__ + '(<unknown params>)'
        return out

    def _get_pipeline(self, key) -> dict:
        steps = None
        pipeline = self.model_.automl_.models_.get(key)
        if pipeline is None:
            # cv => rely on `self.model_.automl_.cv_models_.get(key)`
            # This is mostly a legacy feature, since built-in CV resampling strategies are not used anymore.
            estimator = strip_autosklearn(self.model_.automl_.cv_models_.get(key))
        elif hasattr(pipeline, 'steps'):
            estimator = pipeline.steps[-1][1].choice.estimator
            if estimator is None:
                # cv => rely on `self.model_.automl_.cv_models_.get(key)`
                # This is mostly a legacy feature, since built-in CV resampling strategies are not used anymore.
                estimator = strip_autosklearn(self.model_.automl_.cv_models_.get(key))
            else:
                steps = [strip_autosklearn(obj[1]) for obj in pipeline.steps[:-1]]
                steps = [s for s in steps if s != 'passthrough']
        else:
            # dummy estimator
            estimator = pipeline

        # This way, the feature filter is added to each model separately, which means it is applied several times to
        # the exact same input when applying the whole ensemble. This is obviously not optimal.
        if self.feature_filter_ is not None:
            if steps is None:
                steps = [self.feature_filter_]
            else:
                steps = [self.feature_filter_] + steps

        return dict(estimator=estimator, preprocessing=steps)

    def _get_fitted_model_by_id(self, model_id):
        models = [v for (_, _id, _), v in self._get_fitted_models().items() if _id == model_id]
        if len(models) == 1:
            return models[0]
        elif len(models) == 0:
            raise ValueError(f'No fitted model with ID {model_id} found.')
        else:
            raise ValueError(f'{len(models)} fitted models with ID {model_id} found.')

    def _get_model_keys(self, ensemble_only: bool = True) -> list:
        if self.model_.automl_.ensemble_ is None or not ensemble_only:
            return list(self.model_.automl_.models_.keys())
        else:
            return self.model_.automl_.ensemble_.get_selected_model_identifiers()

    def _get_fitted_models(self) -> dict:
        # copied from autosklearn.automl.AutoML.predict()
        if len(self.model_.automl_.models_) == 0:       # `.models_` could be a list, which makes the code below crash
            raise ValueError('No fitted models found.')
        try:
            for tmp_model in self.model_.automl_.models_.values():
                if tmp_model.__class__.__name__ in ('DummyRegressor', 'DummyClassifier'):
                    sklearn.utils.validation.check_is_fitted(tmp_model)
                else:
                    sklearn.utils.validation.check_is_fitted(tmp_model.steps[-1][-1])
            return self.model_.automl_.models_
        except sklearn.exceptions.NotFittedError:
            # This is mostly a legacy feature, since built-in CV resampling strategies are not used anymore.
            try:
                sklearn.utils.validation.check_is_fitted(list(self.model_.automl_.cv_models_.values())[0])
                return self.model_.automl_.cv_models_
            except sklearn.exceptions.NotFittedError:
                raise ValueError('No fitted models found.')

    def _get_resampling_strategy(self, resampling_strategy, resampling_strategy_args: Optional[dict] = None, y=None):
        # Copied from autosklearn.evaluation.train_evaluator.TrainEvaluator.get_splitter()

        # TODO: Find out what "-iterative-fit" and "partial-" are, and how they differ from standard
        #   "holdout" and "cv".

        # If "holdout" or "holdout-iterative-fit" are used:
        #   * Each constituent of the final ensemble is a single pipeline, consisting of a data preprocessor,
        #       a balancer (in classification tasks), a feature preprocessor, and a final estimator. The pipeline is
        #       fitted on the internal training partition.
        #   * Calling `refit()` is not necessary, but fits the pipeline again on the whole training set. This changes
        #       the contents of `.automl_.models_` in place and can potentially improve predictive performance.
        #   * The constituents of the ensemble can be accessed via the `.automl_.models_` attribute, which is a dict of
        #       pipeline objects. Each step contains both the hyperparameter configuration and an actual trained
        #       transformer/estimator object.
        # If "cv" or "cv-iterative" are used:
        #   * Each constituent of the final ensemble is a sklearn `VotingClassifier` or `VotingRegressor` instance with
        #       as many base estimators as there are folds. Each of these base estimators is a full autosklearn
        #       pipeline that is fitted on the respective training portion of internal cross validation.
        #       The hyperparameters of all these pipelines are identical, but the trained estimators need not be.
        #   * The `Voting[Classifier|Regressor]` instances can be accessed via the `.automl_.cv_models_` attribute, and
        #       the pipelines via their `.estimators_` attribute (mind the "_"!).
        #   * Calling `refit()` is not necessary, but fits the pipelines again on the whole training set.
        #       Before calling `refit()`, `.automl_.models_` only contains hyperparameter configurations.
        #       After calling `refit()` it contains actual transformer/estimator instances. The cross-validation models
        #       in `.automl_.cv_models_` are unaffected by `refit()`, and can thus be still accessed afterward.
        # If a user-specified resampling strategy is used:
        #   * Like in "holdout" and "holdout-iterative-fit", each constituent of the final ensemble is a single
        #       pipeline. Before calling `refit()` these pipelines only contain the hyperparameter configuration,
        #       afterward they also contain actual transformer/estimator instances.
        #   * `automl_.cv_models_` is never set, even if the used strategy is "CV-like" (e.g., grouped CV). This, for
        #       instance, considerably affects the size of the trained model on disk, which might be confusing for
        #       users.
        #   * `refit()` must be called to fit the pipelines on the whole training data.
        # In general, `automl_.predict()` always first tries `automl_.models_` and then, if not possible because no
        #   transformer/estimator instances are found, resorts to `automl_.cv_models_`.

        if resampling_strategy is None:
            resampling_strategy = 'holdout'
        if resampling_strategy_args is None:
            resampling_strategy_args = {}

        no_groups = resampling_strategy_args.get('groups') is None

        if resampling_strategy in ('cv', 'cv-iterative-fit', 'partial-cv', 'partial-cv-iterative-fit'):
            # use custom strategy for the sake of uniformity, regardless of whether grouping is specified
            # `.automl_.cv_models_` will remain None, reducing the required disk space considerably
            pass
        elif no_groups:
            # rely on autosklearn's default setup
            return resampling_strategy
        elif not isinstance(resampling_strategy, str):
            if not isinstance(resampling_strategy, (sklearn.model_selection.GroupShuffleSplit,
                                                    sklearn.model_selection.GroupKFold,
                                                    sklearn.model_selection.LeaveOneGroupOut,
                                                    sklearn.model_selection.LeavePGroupsOut,
                                                    grouped_split.StratifiedGroupShuffleSplit,
                                                    grouped_split.StratifiedGroupKFold)):
                logging.warn('Grouping information might not be taken into account by specified'
                             f' resampling strategy {resampling_strategy}.')
            return resampling_strategy

        shuffle = resampling_strategy_args.get('shuffle', True)
        if not (no_groups or shuffle):
            raise ValueError('In grouped splitting, resampling strategy argument "shuffle" must be set to true.')

        train_size = resampling_strategy_args.get('train_size')
        if train_size is None:
            # don't set to 0.67 if 0
            train_size = 0.67
        test_size = 1. - train_size

        if no_groups:
            # "CV-like" strategy
            if self.task in ('binary_classification', 'multiclass_classification'):
                if shuffle:
                    try:
                        import warnings
                        from copy import deepcopy
                        with warnings.catch_warnings():
                            warnings.simplefilter('error')
                            cv = sklearn.model_selection.StratifiedKFold(
                                n_splits=resampling_strategy_args['folds'],
                                shuffle=shuffle,
                                random_state=1,
                            )
                            test_cv = deepcopy(cv)
                            next(test_cv.split(y, y))
                    except UserWarning as e:
                        if 'The least populated class in y has only' in e.args[0]:
                            from autosklearn.evaluation.splitter import CustomStratifiedKFold
                            cv = CustomStratifiedKFold(
                                n_splits=resampling_strategy_args['folds'],
                                shuffle=shuffle,
                                random_state=1,
                            )
                        else:
                            raise e
                else:
                    cv = sklearn.model_selection.KFold(n_splits=resampling_strategy_args['folds'], shuffle=False)
            elif resampling_strategy in ('cv', 'partial-cv', 'partial-cv-iterative-fit'):
                cv = sklearn.model_selection.KFold(
                    n_splits=resampling_strategy_args['folds'],
                    shuffle=shuffle,
                    random_state=1 if shuffle else None,
                )
            else:
                raise ValueError(resampling_strategy)
        elif self.task in ('binary_classification', 'multiclass_classification'):
            if resampling_strategy in ('holdout', 'holdout-iterative-fit'):
                cv = grouped_split.StratifiedGroupShuffleSplit(n_splits=1, test_size=test_size, random_state=1)
            elif resampling_strategy in ('cv', 'cv-iterative-fit', 'partial-cv', 'partial-cv-iterative-fit'):
                cv = grouped_split.StratifiedGroupKFold(
                    n_splits=resampling_strategy_args['folds'],
                    shuffle=True,
                    random_state=1,
                )
            else:
                raise ValueError(resampling_strategy)
        else:
            if resampling_strategy in ('holdout', 'holdout-iterative-fit'):
                cv = sklearn.model_selection.GroupShuffleSplit(n_splits=1, test_size=test_size, random_state=1)
            elif resampling_strategy in ('cv', 'partial-cv', 'partial-cv-iterative-fit'):
                cv = sklearn.model_selection.GroupKFold(n_splits=resampling_strategy_args['folds'])
            else:
                raise ValueError(resampling_strategy)
        return cv

    def _validate_include_exclude_params(self, include: Optional[dict], exclude: Optional[dict], multioutput: bool):
        # Copied from autosklearn.pipeline.base.BasePipeline._validate_include_exclude_params()
        # `include` and `exclude` are modified in place

        if include is None and exclude is None:
            return
        elif not (include is None or exclude is None):
            for k in list(include):
                ve = exclude.get(k)
                if ve is not None:
                    include[k] = [v for v in include[k] if v not in ve]
                    del exclude[k]

        if self.task == 'regression':
            from autosklearn.pipeline.regression import SimpleRegressionPipeline as Pipeline
            dataset_properties = dict(multioutput=multioutput, sparse=False)
        else:
            from autosklearn.pipeline.classification import SimpleClassificationPipeline as Pipeline
            dataset_properties = dict(
                multilabel=self.task == 'multilabel_classification',
                multiclass=self.task == 'multiclass_classification'
            )
        from autosklearn.pipeline.components.base import AutoSklearnChoice

        pip = Pipeline(dataset_properties=dataset_properties)
        supported_steps = {step[0]: list(step[1].get_available_components(dataset_properties=dataset_properties))
                           for step in pip.steps if isinstance(step[1], AutoSklearnChoice)}
        for argument in (include, exclude):
            if argument is not None:
                for key, candidate_components in list(argument.items()):
                    available_components = supported_steps.get(key)
                    if available_components is None:
                        del argument[key]
                    else:
                        if not isinstance(candidate_components, (list, tuple, set)):
                            candidate_components = [candidate_components]
                        argument[key] = [c for c in candidate_components if c in available_components]

        if include is not None:
            # check that no component list is empty
            for k, v in include.items():
                if len(v) == 0:
                    raise ValueError(f'No valid components for {k} found. Choose among {supported_steps[k]}.')
        if exclude is not None:
            # drop empty lists
            for k, v in list(exclude.items()):
                if len(v) == 0:
                    del exclude[k]<|MERGE_RESOLUTION|>--- conflicted
+++ resolved
@@ -17,15 +17,8 @@
 from smac.runhistory.runhistory import RunHistory
 from autosklearn import __version__ as askl_version
 
-<<<<<<< HEAD
 from ...util import io, logging
 from ...util.common import repr_timedelta
-=======
-from ...util import io
-from ...util import logging
-from ...util.common import repr_timedelta, repr_list
-from ...util.preprocessing import FeatureFilter
->>>>>>> 4729ec17
 from ...analysis import grouped_split
 from ..base import FittedEnsemble, AutoMLBackend
 from .scorer import get_scorer
