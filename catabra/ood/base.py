import abc
import importlib
import inspect
from abc import abstractmethod

import numpy as np
import pandas as pd
from sklearn.base import BaseEstimator, ClassifierMixin

from ..util import logging


class OODDetector(BaseEstimator, ClassifierMixin, abc.ABC):
    """
    Base class for out-of-distribution detection
    """

    @classmethod
<<<<<<< HEAD
    def create(cls, name: str, source: str = 'internal', kwargs=None) -> 'OODDetector':
=======
    def create(cls, name: str, source: str = 'internal', kwargs: dict = None) -> 'OODDetector':
>>>>>>> 4729ec17
        """
        factory method for creating OODDetector subclasses or PyOD classes from strings
        :param name: if source is 'internal' name of OODDetector module in snake_case;
                     if source is 'pyod' name of pyod detector module in snake_case;
                     if source is 'external' full path to the OODDetector (module1.module2.CustomOOD)
        :param source: whether to use internal class (from CaTaBra) or classes from pyod. ['internal, 'pyod']
        :param kwargs: keyword arguments for the detector class
        """
<<<<<<< HEAD
=======
        kwargs = kwargs or {}
>>>>>>> 4729ec17
        if source == 'internal':
            module = importlib.import_module('catabra.ood.internal.' + name)
            module_classes = inspect.getmembers(module, inspect.isclass)
            ood_class = next(
                class_ for class_name, class_ in module_classes if class_name.lower() == name.replace('_', '')
            )
            ood = ood_class(**kwargs)
            if ood is None:
                raise ValueError(name + ' is not a valid OODDetector.')

        elif source == 'pyod':
            from catabra.ood.pyod import PyODDetector
            ood = PyODDetector(name, **kwargs)

        elif source == 'external':
            path_split = name.split('.')
            module_name = '.'.join(path_split[:-1])
            class_name = path_split[-1]
            module = importlib.import_module('.'.join(module_name))
            module_classes = inspect.getmembers(module, inspect.isclass)
            ood_class = next(class_ for cn, class_ in module_classes if cn == class_name)
            ood = ood_class(**kwargs)

        else:
            raise ValueError(source + 'is not a valid OOD source.')

        return ood

    def __init__(self, subset: float = 1, verbose=False):
        super().__init__()
        self._subset = subset
        self._X: pd.DataFrame = None
        self._verbose = verbose
        if verbose:
            logging.log('Initialized out-of-distribution detector of type ' + self.__class__.__name__)

    @property
    def subset(self):
        return self._subset

    @property
    def verbose(self):
        return self._verbose

    @abstractmethod
    def _transform(self, X: pd.DataFrame):
        pass

    @abstractmethod
    def _fit_transformer(self, X: pd.DataFrame):
        pass

    @abstractmethod
    def _fit_transformed(self, X: pd.DataFrame, y: pd.Series):
        pass

    def fit(self, X: pd.DataFrame, y: pd.Series=None):
        X_fit = X.copy(deep=True)
        if self._subset < 1:
            X_fit = np.random.choice(X, np.round(X.shape[0] * self._subset))
        if self._verbose:
            logging.log('Fitting out-of-distribution detector...')
        self._fit_transformer(X)
        X_fit = self._transform(X_fit.copy(deep=True))
        self._fit_transformed(X_fit, y)
        if self._verbose:
            logging.log('Out-of-distribution detector fitted.')

    @abstractmethod
    def _predict_transformed(self, X):
        pass

    def predict(self, X):
        X_trans = self._transform(X)
        return self._predict_transformed(X_trans)

    @abstractmethod
    def _predict_proba_transformed(self, X):
        pass

    def predict_proba(self, X):
        """
        Get o.o.d. probabilities of the given samples. Note that despite its name, this function does not necessarily
        return probabilities between 0 and 1, but in any case larger values correspond to an increased likelihood of
        being o.o.d.
        :param X: The data to analyze.
        :return: O.o.d. probabilities.
        """
        X_trans = self._transform(X)
        logging.log('Predicting out-of-distribution samples.')
        return self._predict_proba_transformed(X_trans)



<|MERGE_RESOLUTION|>--- conflicted
+++ resolved
@@ -16,11 +16,7 @@
     """
 
     @classmethod
-<<<<<<< HEAD
     def create(cls, name: str, source: str = 'internal', kwargs=None) -> 'OODDetector':
-=======
-    def create(cls, name: str, source: str = 'internal', kwargs: dict = None) -> 'OODDetector':
->>>>>>> 4729ec17
         """
         factory method for creating OODDetector subclasses or PyOD classes from strings
         :param name: if source is 'internal' name of OODDetector module in snake_case;
@@ -29,10 +25,6 @@
         :param source: whether to use internal class (from CaTaBra) or classes from pyod. ['internal, 'pyod']
         :param kwargs: keyword arguments for the detector class
         """
-<<<<<<< HEAD
-=======
-        kwargs = kwargs or {}
->>>>>>> 4729ec17
         if source == 'internal':
             module = importlib.import_module('catabra.ood.internal.' + name)
             module_classes = inspect.getmembers(module, inspect.isclass)
